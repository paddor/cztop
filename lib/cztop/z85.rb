module CZTop
  # Represents a CZMQ::FFI::Zarmour in Z85 mode.
  #
  # Use this class to encode to and from the Z85 encoding algorithm.
  # @see http://rfc.zeromq.org/spec:32
  class Z85
    include HasFFIDelegate
    extend CZTop::HasFFIDelegate::ClassMethods

    class Error < RuntimeError; end

    def initialize
      attach_ffi_delegate(CZMQ::FFI::Zarmour.new)
      ffi_delegate.set_mode(:mode_z85)
    end

    # Encodes to Z85.
    # @param input [String] possibly binary input data
    # @return [String] Z85 encoded data as ASCII string
    # @raise [ArgumentError] if input length isn't divisible by 4 with no
    #   remainder
    def encode(input)
      raise ArgumentError if input.bytesize % 4 > 0
      input = input.dup.force_encoding(Encoding::BINARY)
      ptr = ffi_delegate.encode(input, input.bytesize)
      raise Error if ptr.null?
      z85 = ptr.read_string
      z85.encode!(Encoding::ASCII)
      return z85
    end

    # Decodes from Z85.
    # @param input [String] Z85 encoded data
    # @return [String] original data as binary string
    # @raise [ArgumentError] if input length isn't divisible by 5 with no
    #   remainder
    def decode(input)
      raise ArgumentError if input.bytesize % 5 > 0
      FFI::MemoryPointer.new(:size_t) do |size_ptr|
        buffer_ptr = ffi_delegate.decode(input, size_ptr)
        raise Error if buffer_ptr.null?
        decoded_string = buffer_ptr.read_string(_size(size_ptr) - 1)
        return decoded_string
      end
    end

    private

    # Gets correct size, depending on the platform.
    # @return [Integer]
    # @see https://github.com/ffi/ffi/issues/398
    # @see https://github.com/ffi/ffi/issues/333
    def _size(size_ptr)
<<<<<<< HEAD
      if size_ptr.size == 8 # 64 bit
        if RUBY_ENGINE == "jruby"
          # NOTE: JRuby FFI doesn't have #read_uint64
          size_ptr.read_ulong_long
        else
          size_ptr.read_uint64
        end
=======
      if ::FFI::Pointer::SIZE == 8 # 64 bit
        size_ptr.read_uint64
>>>>>>> 40cf9c19
      else
        size_ptr.read_uint32
      end
    end
  end
end<|MERGE_RESOLUTION|>--- conflicted
+++ resolved
@@ -51,18 +51,14 @@
     # @see https://github.com/ffi/ffi/issues/398
     # @see https://github.com/ffi/ffi/issues/333
     def _size(size_ptr)
-<<<<<<< HEAD
-      if size_ptr.size == 8 # 64 bit
-        if RUBY_ENGINE == "jruby"
-          # NOTE: JRuby FFI doesn't have #read_uint64
-          size_ptr.read_ulong_long
-        else
-          size_ptr.read_uint64
-        end
-=======
+      if RUBY_ENGINE == "jruby"
+        # NOTE: JRuby FFI doesn't have #read_uint64, nor does it have
+        # Pointer::SIZE
+        return size_ptr.read_ulong_long
+      end
+
       if ::FFI::Pointer::SIZE == 8 # 64 bit
         size_ptr.read_uint64
->>>>>>> 40cf9c19
       else
         size_ptr.read_uint32
       end
